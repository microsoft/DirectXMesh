--- conflicted
+++ resolved
@@ -799,8 +799,7 @@
         }
     }
 
-<<<<<<< HEAD
-    return SwapVertices(vb, stride, nVerts, pointRep, vertexRemap);
+    return hr;
 }
 
 
@@ -857,7 +856,3 @@
 
     return S_OK;
 }
-=======
-    return hr;
-}
->>>>>>> 3be30af8
